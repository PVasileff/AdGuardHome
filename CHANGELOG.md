# AdGuard Home Changelog

All notable changes to this project will be documented in this file.

The format is based on
[*Keep a Changelog*](https://keepachangelog.com/en/1.0.0/),
and this project adheres to
[Semantic Versioning](https://semver.org/spec/v2.0.0.html).



## [Unreleased]

<!--
## [v0.108.0] - TBA

## [v0.107.23] - 2023-02-15 (APPROX.)

See also the [v0.107.23 GitHub milestone][ms-v0.107.23].

[ms-v0.107.23]: https://github.com/AdguardTeam/AdGuardHome/milestone/59?closed=1

NOTE: Add new changes BELOW THIS COMMENT.
-->



## [v0.107.22] - 2023-01-19

See also the [v0.107.22 GitHub milestone][ms-v0.107.22].

### Added

<<<<<<< HEAD
- DNS64 support ([#5117]).  The function may be enabled with new `use_dns64`
  field under `dns` object in the configuration along with `dns64_prefixes`, the
  set of exclusion prefixes to filter AAAA responses.
=======
- Experimental Dark UI theme ([#613]).
>>>>>>> 6e803375
- The new HTTP API `PUT /control/profile/update`, that updates current user
  language and UI theme.  The format of request body is described in
  `openapi/openapi.yaml`.

### Changed

- The HTTP API `GET /control/profile` now returns enhanced object with
  current user's name, language, and UI theme.  The format of response body is
  described in `openapi/openapi.yaml` and `openapi/CHANGELOG.md`.

<<<<<<< HEAD
[#613]:  https://github.com/AdguardTeam/AdGuardHome/issues/613
[#5117]: https://github.com/AdguardTeam/AdGuardHome/issues/5117
=======
### Fixed
>>>>>>> 6e803375

- `AdGuardHome --update` freezing when another instance of AdGuard Home is
  running ([#4223], [#5191]).
- The `--update` flag performing an update even when there is no version change.
- Failing HTTPS redirection on saving the encryption settings ([#4898]).
- Zeroing rules counter of erroneously edited filtering rule lists ([#5290]).
- Filters updating strategy, which could sometimes lead to use of broken or
  incompletely downloaded lists ([#5258]).

[#613]:  https://github.com/AdguardTeam/AdGuardHome/issues/613
[#5191]: https://github.com/AdguardTeam/AdGuardHome/issues/5191
[#5290]: https://github.com/AdguardTeam/AdGuardHome/issues/5290
[#5258]: https://github.com/AdguardTeam/AdGuardHome/issues/5258

[ms-v0.107.22]: https://github.com/AdguardTeam/AdGuardHome/milestone/58?closed=1




## [v0.107.21] - 2022-12-15

See also the [v0.107.21 GitHub milestone][ms-v0.107.21].

### Changed

- The URLs of the default filters for new installations are synchronized to
  those introduced in v0.107.20 ([#5238]).

  **NOTE:** Some users may need to re-add the lists from the vetted filter lists
  to update the URLs to the new ones.  Custom filters added by users themselves
  do not require re-adding.

### Fixed

- Errors popping up during updates of settings, which could sometimes cause the
  server to stop responding ([#5251]).

[#5238]: https://github.com/AdguardTeam/AdGuardHome/issues/5238
[#5251]: https://github.com/AdguardTeam/AdGuardHome/issues/5251

[ms-v0.107.21]: https://github.com/AdguardTeam/AdGuardHome/milestone/57?closed=1



## [v0.107.20] - 2022-12-07

See also the [v0.107.20 GitHub milestone][ms-v0.107.20].

### Security

- Go version has been updated to prevent the possibility of exploiting the
  CVE-2022-41717 and CVE-2022-41720 Go vulnerabilities fixed in [Go
  1.18.9][go-1.18.9].

### Added

- The ability to clear the DNS cache ([#5190]).

### Changed

- DHCP server initialization errors are now logged at debug level if the server
  itself disabled ([#4944]).

### Fixed

- Wrong validation error messages on the DHCP configuration page ([#5208]).
- Slow upstream checks making the API unresponsive ([#5193]).
- The TLS initialization errors preventing AdGuard Home from starting ([#5189]).
  Instead, AdGuard Home disables encryption and shows an error message on the
  encryption settings page in the UI, which was the intended previous behavior.
- URLs of some vetted blocklists.

[#4944]: https://github.com/AdguardTeam/AdGuardHome/issues/4944
[#5189]: https://github.com/AdguardTeam/AdGuardHome/issues/5189
[#5190]: https://github.com/AdguardTeam/AdGuardHome/issues/5190
[#5193]: https://github.com/AdguardTeam/AdGuardHome/issues/5193
[#5208]: https://github.com/AdguardTeam/AdGuardHome/issues/5208

[go-1.18.9]:    https://groups.google.com/g/golang-announce/c/L_3rmdT0BMU
[ms-v0.107.20]: https://github.com/AdguardTeam/AdGuardHome/milestone/56?closed=1



## [v0.107.19] - 2022-11-23

See also the [v0.107.19 GitHub milestone][ms-v0.107.19].

### Added

- The ability to block popular Mastodon instances
  ([AdguardTeam/HostlistsRegistry#100]).
- The new `--update` command-line option, which allows updating AdGuard Home
  silently ([#4223]).

### Changed

- Minor UI changes.

[#4223]: https://github.com/AdguardTeam/AdGuardHome/issues/4223

[ms-v0.107.19]: https://github.com/AdguardTeam/AdGuardHome/milestone/55?closed=1

[AdguardTeam/HostlistsRegistry#100]: https://github.com/AdguardTeam/HostlistsRegistry/pull/100



## [v0.107.18] - 2022-11-08

See also the [v0.107.18 GitHub milestone][ms-v0.107.18].

### Fixed

- Crash on some systems when domains from system hosts files are processed
  ([#5089]).

[#5089]: https://github.com/AdguardTeam/AdGuardHome/issues/5089

[ms-v0.107.18]: https://github.com/AdguardTeam/AdGuardHome/milestone/54?closed=1



## [v0.107.17] - 2022-11-02

See also the [v0.107.17 GitHub milestone][ms-v0.107.17].

### Security

- Go version has been updated to prevent the possibility of exploiting the
  CVE-2022-41716 Go vulnerability fixed in [Go 1.18.8][go-1.18.8].

### Added

- The warning message when adding a certificate having no IP addresses
  ([#4898]).
- Several new blockable services ([#3972]).  Those will now be more in sync with
  the services that are already blockable in AdGuard DNS.
- A new HTTP API, `GET /control/blocked_services/all`, that lists all available
  blocked services and their data, such as SVG icons ([#3972]).
- The new optional `tls.override_tls_ciphers` property, which allows
  overriding TLS ciphers used by AdGuard Home ([#4925], [#4990]).
- The ability to serve DNS on link-local IPv6 addresses ([#2926]).
- The ability to put [ClientIDs][clientid] into DNS-over-HTTPS hostnames as
  opposed to URL paths ([#3418]).  Note that AdGuard Home checks the server name
  only if the URL does not contain a ClientID.

### Changed

- DNS-over-TLS resolvers aren't returned anymore when the configured TLS
  certificate contains no IP addresses ([#4927]).
- Responses with `SERVFAIL` code are now cached for at least 30 seconds.

### Deprecated

- The `GET /control/blocked_services/services` HTTP API; use the new
  `GET /control/blocked_services/all` API instead ([#3972]).

### Fixed

- ClientIDs not working when using DNS-over-HTTPS with HTTP/3.
- Editing the URL of an enabled rule list also includes validation of the filter
  contents preventing from saving a bad one ([#4916]).
- The default value of `dns.cache_size` accidentally set to 0 has now been
  reverted to 4 MiB ([#5010]).
- Responses for which the DNSSEC validation had explicitly been omitted aren't
  cached now ([#4942]).
- Web UI not switching to HTTP/3 ([#4986], [#4993]).

[#2926]: https://github.com/AdguardTeam/AdGuardHome/issues/2926
[#3418]: https://github.com/AdguardTeam/AdGuardHome/issues/3418
[#3972]: https://github.com/AdguardTeam/AdGuardHome/issues/3972
[#4898]: https://github.com/AdguardTeam/AdGuardHome/issues/4898
[#4916]: https://github.com/AdguardTeam/AdGuardHome/issues/4916
[#4925]: https://github.com/AdguardTeam/AdGuardHome/issues/4925
[#4942]: https://github.com/AdguardTeam/AdGuardHome/issues/4942
[#4986]: https://github.com/AdguardTeam/AdGuardHome/issues/4986
[#4990]: https://github.com/AdguardTeam/AdGuardHome/issues/4990
[#4993]: https://github.com/AdguardTeam/AdGuardHome/issues/4993
[#5010]: https://github.com/AdguardTeam/AdGuardHome/issues/5010

[clientid]:     https://github.com/AdguardTeam/AdGuardHome/wiki/Clients#clientid
[go-1.18.8]:    https://groups.google.com/g/golang-announce/c/mbHY1UY3BaM
[ms-v0.107.17]: https://github.com/AdguardTeam/AdGuardHome/milestone/53?closed=1



## [v0.107.16] - 2022-10-07

This is a security update.  There is no GitHub milestone, since no GitHub issues
were resolved.

### Security

- Go version has been updated to prevent the possibility of exploiting the
  CVE-2022-2879, CVE-2022-2880, and CVE-2022-41715 Go vulnerabilities fixed in
  [Go 1.18.7][go-1.18.7].

[go-1.18.7]: https://groups.google.com/g/golang-announce/c/xtuG5faxtaU



## [v0.107.15] - 2022-10-03

See also the [v0.107.15 GitHub milestone][ms-v0.107.15].

### Security

- As an additional CSRF protection measure, AdGuard Home now ensures that
  requests that change its state but have no body (such as `POST
  /control/stats_reset` requests) do not have a `Content-Type` header set on
  them ([#4970]).

### Added

#### Experimental HTTP/3 Support

See [#3955] and the related issues for more details.  These features are still
experimental and may break or change in the future.

- DNS-over-HTTP/3 DNS and web UI client request support.  This feature must be
  explicitly enabled by setting the new property `dns.serve_http3` in the
  configuration file to `true`.
- DNS-over-HTTP upstreams can now upgrade to HTTP/3 if the new configuration
  file property `dns.use_http3_upstreams` is set to `true`.
- Upstreams with forced DNS-over-HTTP/3 and no fallback to prior HTTP versions
  using the `h3://` scheme.

### Fixed

- User-specific blocked services not applying correctly ([#4945], [#4982],
  [#4983]).
- `only application/json is allowed` errors in various APIs ([#4970]).

[#3955]: https://github.com/AdguardTeam/AdGuardHome/issues/3955
[#4945]: https://github.com/AdguardTeam/AdGuardHome/issues/4945
[#4970]: https://github.com/AdguardTeam/AdGuardHome/issues/4970
[#4982]: https://github.com/AdguardTeam/AdGuardHome/issues/4982
[#4983]: https://github.com/AdguardTeam/AdGuardHome/issues/4983

[ms-v0.107.15]: https://github.com/AdguardTeam/AdGuardHome/milestone/51?closed=1



## [v0.107.14] - 2022-09-29

See also the [v0.107.14 GitHub milestone][ms-v0.107.14].

### Security

A Cross-Site Request Forgery (CSRF) vulnerability has been discovered.  We thank
Daniel Elkabes from Mend.io for reporting this vulnerability to us.  This is
[CVE-2022-32175].

#### `SameSite` Policy

The `SameSite` policy on the AdGuard Home session cookies is now set to `Lax`.
Which means that the only cross-site HTTP request for which the browser is
allowed to send the session cookie is navigating to the AdGuard Home domain.

**Users are strongly advised to log out, clear browser cache, and log in again
after updating.**

#### Removal Of Plain-Text APIs (BREAKING API CHANGE)

We have implemented several measures to prevent such vulnerabilities in the
future, but some of these measures break backwards compatibility for the sake of
better protection.

The following APIs, which previously accepted or returned `text/plain` data,
now accept or return data as JSON.  All new formats for the request and response
bodies are documented in `openapi/openapi.yaml` and `openapi/CHANGELOG.md`.

- `GET  /control/i18n/current_language`;
- `POST /control/dhcp/find_active_dhcp`;
- `POST /control/filtering/set_rules`;
- `POST /control/i18n/change_language`.

#### Stricter Content-Type Checks (BREAKING API CHANGE)

All JSON APIs that expect a body now check if the request actually has
`Content-Type` set to `application/json`.

#### Other Security Changes

- Weaker cipher suites that use the CBC (cipher block chaining) mode of
  operation have been disabled ([#2993]).

### Added

- Support for plain (unencrypted) HTTP/2 ([#4930]).  This is useful for AdGuard
  Home installations behind a reverse proxy.

### Fixed

- Incorrect path template in DDR responses ([#4927]).

[#2993]: https://github.com/AdguardTeam/AdGuardHome/issues/2993
[#4927]: https://github.com/AdguardTeam/AdGuardHome/issues/4927
[#4930]: https://github.com/AdguardTeam/AdGuardHome/issues/4930

[CVE-2022-32175]: https://www.cvedetails.com/cve/CVE-2022-32175
[ms-v0.107.14]:   https://github.com/AdguardTeam/AdGuardHome/milestone/50?closed=1



## [v0.107.13] - 2022-09-14

See also the [v0.107.13 GitHub milestone][ms-v0.107.13].

### Added

- The new optional `dns.ipset_file` property, which can be set in the
  configuration file.  It allows loading the `ipset` list from a file, just like
  `dns.upstream_dns_file` does for upstream servers ([#4686]).

### Changed

- The minimum DHCP message size is reassigned back to BOOTP's constraint of 300
  bytes ([#4904]).

### Fixed

- Panic when adding a static lease within the disabled DHCP server ([#4722]).

[#4686]: https://github.com/AdguardTeam/AdGuardHome/issues/4686
[#4722]: https://github.com/AdguardTeam/AdGuardHome/issues/4722
[#4904]: https://github.com/AdguardTeam/AdGuardHome/issues/4904

[ms-v0.107.13]: https://github.com/AdguardTeam/AdGuardHome/milestone/49?closed=1



## [v0.107.12] - 2022-09-07

See also the [v0.107.12 GitHub milestone][ms-v0.107.12].

### Security

- Go version has been updated to prevent the possibility of exploiting the
  CVE-2022-27664 and CVE-2022-32190 Go vulnerabilities fixed in
  [Go 1.18.6][go-1.18.6].

### Added

- New `bool`, `dur`, `u8`, and `u16` DHCP options to provide more convenience on
  options control by setting values in a human-readable format ([#4705]).  See
  also a [Wiki page][wiki-dhcp-opts].
- New `del` DHCP option which removes the corresponding option from server's
  response ([#4337]).  See also a [Wiki page][wiki-dhcp-opts].

  **NOTE:** This modifier affects all the parameters in the response and not
  only the requested ones.
- A new HTTP API, `GET /control/blocked_services/services`, that lists all
  available blocked services ([#4535]).

### Changed

- The DHCP options handling is now closer to the [RFC 2131][rfc-2131] ([#4705]).
- When the DHCP server is enabled, queries for domain names under
  `dhcp.local_domain_name` not pointing to real DHCP client hostnames are now
  processed by filters ([#4865]).
- The `DHCPREQUEST` handling is now closer to the [RFC 2131][rfc-2131]
  ([#4863]).
- The internal DNS client, used to resolve hostnames of external clients and
  also during automatic updates, now respects the upstream mode settings for the
  main DNS client ([#4403]).

### Deprecated

- Ports 784 and 8853 for DNS-over-QUIC in Docker images.  Users who still serve
  DoQ on these ports are encouraged to move to the standard port 853.  These
  ports will be removed from the `EXPOSE` section of our `Dockerfile` in a
  future release.
- Go 1.18 support.  Future versions will require at least Go 1.19 to build.

### Fixed

- The length of the DHCP server's response is now at least 576 bytes as per
  [RFC 2131][rfc-2131] recommendation ([#4337]).
- Dynamic leases created with empty hostnames ([#4745]).
- Unnecessary logging of non-critical statistics errors ([#4850]).

[#4337]: https://github.com/AdguardTeam/AdGuardHome/issues/4337
[#4403]: https://github.com/AdguardTeam/AdGuardHome/issues/4403
[#4535]: https://github.com/AdguardTeam/AdGuardHome/issues/4535
[#4705]: https://github.com/AdguardTeam/AdGuardHome/issues/4705
[#4745]: https://github.com/AdguardTeam/AdGuardHome/issues/4745
[#4850]: https://github.com/AdguardTeam/AdGuardHome/issues/4850
[#4863]: https://github.com/AdguardTeam/AdGuardHome/issues/4863
[#4865]: https://github.com/AdguardTeam/AdGuardHome/issues/4865

[go-1.18.6]:      https://groups.google.com/g/golang-announce/c/x49AQzIVX-s
[ms-v0.107.12]:   https://github.com/AdguardTeam/AdGuardHome/milestone/48?closed=1
[rfc-2131]:       https://datatracker.ietf.org/doc/html/rfc2131
[wiki-dhcp-opts]: https://github.com/adguardTeam/adGuardHome/wiki/DHCP#config-4



## [v0.107.11] - 2022-08-19

See also the [v0.107.11 GitHub milestone][ms-v0.107.11].

### Added

- Bilibili service blocking ([#4795]).

### Changed

- DNS-over-QUIC connections now use keepalive.

### Fixed

- Migrations from releases older than v0.107.7 failing ([#4846]).

[#4795]: https://github.com/AdguardTeam/AdGuardHome/issues/4795
[#4846]: https://github.com/AdguardTeam/AdGuardHome/issues/4846

[ms-v0.107.11]: https://github.com/AdguardTeam/AdGuardHome/milestone/47?closed=1



## [v0.107.10] - 2022-08-17

See also the [v0.107.10 GitHub milestone][ms-v0.107.10].

### Added

- Arabic localization.
- Support for Discovery of Designated Resolvers (DDR) according to the [RFC
  draft][ddr-draft] ([#4463]).

### Changed

- Our snap package now uses the `core22` image as its base ([#4843]).

### Fixed

- DHCP not working on most OSes ([#4836]).
- `invalid argument` errors during update checks on older Linux kernels
  ([#4670]).
- Data races and concurrent map access in statistics module ([#4358], [#4342]).

[#4342]: https://github.com/AdguardTeam/AdGuardHome/issues/4342
[#4358]: https://github.com/AdguardTeam/AdGuardHome/issues/4358
[#4670]: https://github.com/AdguardTeam/AdGuardHome/issues/4670
[#4836]: https://github.com/AdguardTeam/AdGuardHome/issues/4836
[#4843]: https://github.com/AdguardTeam/AdGuardHome/issues/4843

[ddr-draft]:    https://datatracker.ietf.org/doc/html/draft-ietf-add-ddr-08
[ms-v0.107.10]: https://github.com/AdguardTeam/AdGuardHome/milestone/46?closed=1



## [v0.107.9] - 2022-08-03

See also the [v0.107.9 GitHub milestone][ms-v0.107.9].

### Security

- Go version has been updated to prevent the possibility of exploiting the
  CVE-2022-32189 Go vulnerability fixed in [Go 1.18.5][go-1.18.5].  Go 1.17
  support has also been removed, as it has reached end of life and will not
  receive security updates.

### Added

- Domain-specific upstream servers test.  If such test fails, a warning message
  is shown ([#4517]).
- `windows/arm64` support ([#3057]).

### Changed

- UI and update links have been changed to make them more resistant to DNS
  blocking.

### Fixed

- DHCP not working on most OSes ([#4836]).
- Several UI issues ([#4775], [#4776], [#4782]).

### Removed

- Go 1.17 support, as it has reached end of life.

[#3057]: https://github.com/AdguardTeam/AdGuardHome/issues/3057
[#4517]: https://github.com/AdguardTeam/AdGuardHome/issues/4517
[#4775]: https://github.com/AdguardTeam/AdGuardHome/issues/4775
[#4776]: https://github.com/AdguardTeam/AdGuardHome/issues/4776
[#4782]: https://github.com/AdguardTeam/AdGuardHome/issues/4782
[#4836]: https://github.com/AdguardTeam/AdGuardHome/issues/4836

[go-1.18.5]:   https://groups.google.com/g/golang-announce/c/YqYYG87xB10
[ms-v0.107.9]: https://github.com/AdguardTeam/AdGuardHome/milestone/45?closed=1



## [v0.107.8] - 2022-07-13

See also the [v0.107.8 GitHub milestone][ms-v0.107.8].

### Security

- Go version has been updated to prevent the possibility of exploiting the
  CVE-2022-1705, CVE-2022-32148, CVE-2022-30631, and other Go vulnerabilities
  fixed in [Go 1.17.12][go-1.17.12].

  <!--
      TODO(a.garipov): Use the above format in all similar announcements below.
  -->

### Fixed

- DHCP lease validation incorrectly letting users assign the IP address of the
  gateway as the address of the lease ([#4698]).
- Updater no longer expects a hardcoded name for  `AdGuardHome` executable
  ([#4219]).
- Inconsistent names of runtime clients from hosts files ([#4683]).
- PTR requests for addresses leased by DHCP will now be resolved into hostnames
  under `dhcp.local_domain_name` ([#4699]).
- Broken service installation on OpenWrt ([#4677]).

[#4219]: https://github.com/AdguardTeam/AdGuardHome/issues/4219
[#4677]: https://github.com/AdguardTeam/AdGuardHome/issues/4677
[#4683]: https://github.com/AdguardTeam/AdGuardHome/issues/4683
[#4698]: https://github.com/AdguardTeam/AdGuardHome/issues/4698
[#4699]: https://github.com/AdguardTeam/AdGuardHome/issues/4699

[go-1.17.12]:  https://groups.google.com/g/golang-announce/c/nqrv9fbR0zE
[ms-v0.107.8]: https://github.com/AdguardTeam/AdGuardHome/milestone/44?closed=1



## [v0.107.7] - 2022-06-06

See also the [v0.107.7 GitHub milestone][ms-v0.107.7].

### Security

- Go version has been updated to prevent the possibility of exploiting the
  [CVE-2022-29526], [CVE-2022-30634], [CVE-2022-30629], [CVE-2022-30580], and
  [CVE-2022-29804] Go vulnerabilities.
- Enforced password strength policy ([#3503]).

### Added

- Support for the final DNS-over-QUIC standard, [RFC 9250][rfc-9250] ([#4592]).
- Support upstreams for subdomains of a domain only ([#4503]).
- The ability to control each source of runtime clients separately via
  `clients.runtime_sources` configuration object ([#3020]).
- The ability to customize the set of networks that are considered private
  through the new `dns.private_networks` property in the configuration file
  ([#3142]).
- EDNS Client-Subnet information in the request details section of a query log
  record ([#3978]).
- Support for hostnames for plain UDP upstream servers using the `udp://` scheme
  ([#4166]).
- Logs are now collected by default on FreeBSD and OpenBSD when AdGuard Home is
  installed as a service ([#4213]).

### Changed

- On OpenBSD, the daemon script now uses the recommended `/bin/ksh` shell
  instead of the `/bin/sh` one ([#4533]).  To apply this change, backup your
  data and run `AdGuardHome -s uninstall && AdGuardHome -s install`.
- The default DNS-over-QUIC port number is now `853` instead of `754` in
  accordance with [RFC 9250][rfc-9250] ([#4276]).
- Reverse DNS now has a greater priority as the source of runtime clients'
  information than ARP neighborhood.
- Improved detection of runtime clients through more resilient ARP processing
  ([#3597]).
- The TTL of responses served from the optimistic cache is now lowered to 10
  seconds.
- Domain-specific private reverse DNS upstream servers are now validated to
  allow only `*.in-addr.arpa` and `*.ip6.arpa` domains pointing to
  locally-served networks ([#3381]).

  **NOTE:**  If you already have invalid entries in your configuration, consider
  removing them manually, since they essentially had no effect.
- Response filtering is now performed using the record types of the answer
  section of messages as opposed to the type of the question ([#4238]).
- Instead of adding the build time information, the build scripts now use the
  standardized environment variable [`SOURCE_DATE_EPOCH`][repr] to add the date
  of the commit from which the binary was built ([#4221]).  This should simplify
  reproducible builds for package maintainers and those who compile their own
  AdGuard Home.
- The property `local_domain_name` is now in the `dhcp` object in the
  configuration file to avoid confusion ([#3367]).
- The `dns.bogus_nxdomain` property in the configuration file now supports CIDR
  notation alongside IP addresses ([#1730]).

#### Configuration Changes

In this release, the schema version has changed from 12 to 14.

- Object `clients`, which in schema versions 13 and earlier was an array of
  actual persistent clients, is now consist of `persistent` and
  `runtime_sources` properties:

  ```yaml
  # BEFORE:
  'clients':
  - name: client-name
    # …

  # AFTER:
  'clients':
    'persistent':
      - name: client-name
        # …
    'runtime_sources':
      whois: true
      arp: true
      rdns: true
      dhcp: true
      hosts: true
  ```

  The value for `clients.runtime_sources.rdns` field is taken from
  `dns.resolve_clients` property.  To rollback this change, remove the
  `runtime_sources` property, move the contents of `persistent` into the
  `clients` itself, the value of `clients.runtime_sources.rdns` into the
  `dns.resolve_clients`, and change the `schema_version` back to `13`.
- Property `local_domain_name`, which in schema versions 12 and earlier used to
  be a part of the `dns` object, is now a part of the `dhcp` object:

  ```yaml
  # BEFORE:
  'dns':
    # …
    'local_domain_name': 'lan'

  # AFTER:
  'dhcp':
    # …
    'local_domain_name': 'lan'
  ```

  To rollback this change, move the property back into the `dns` object and
  change the `schema_version` back to `12`.

### Deprecated

- The `--no-etc-hosts` option.  Its functionality is now controlled by
  `clients.runtime_sources.hosts` configuration property.  v0.109.0 will remove
  the flag completely.

### Fixed

- Query log occasionally going into an infinite loop ([#4591]).
- Service startup on boot on systems using SysV-init ([#4480]).
- Detection of the stopped service status on macOS and Linux ([#4273]).
- Case-sensitive ClientID ([#4542]).
- Slow version update queries making other HTTP APIs unresponsive ([#4499]).
- ARP tables refreshing process causing excessive PTR requests ([#3157]).

[#1730]: https://github.com/AdguardTeam/AdGuardHome/issues/1730
[#3020]: https://github.com/AdguardTeam/AdGuardHome/issues/3020
[#3142]: https://github.com/AdguardTeam/AdGuardHome/issues/3142
[#3157]: https://github.com/AdguardTeam/AdGuardHome/issues/3157
[#3367]: https://github.com/AdguardTeam/AdGuardHome/issues/3367
[#3381]: https://github.com/AdguardTeam/AdGuardHome/issues/3381
[#3503]: https://github.com/AdguardTeam/AdGuardHome/issues/3503
[#3597]: https://github.com/AdguardTeam/AdGuardHome/issues/3597
[#3978]: https://github.com/AdguardTeam/AdGuardHome/issues/3978
[#4166]: https://github.com/AdguardTeam/AdGuardHome/issues/4166
[#4213]: https://github.com/AdguardTeam/AdGuardHome/issues/4213
[#4221]: https://github.com/AdguardTeam/AdGuardHome/issues/4221
[#4238]: https://github.com/AdguardTeam/AdGuardHome/issues/4238
[#4273]: https://github.com/AdguardTeam/AdGuardHome/issues/4273
[#4276]: https://github.com/AdguardTeam/AdGuardHome/issues/4276
[#4480]: https://github.com/AdguardTeam/AdGuardHome/issues/4480
[#4499]: https://github.com/AdguardTeam/AdGuardHome/issues/4499
[#4503]: https://github.com/AdguardTeam/AdGuardHome/issues/4503
[#4533]: https://github.com/AdguardTeam/AdGuardHome/issues/4533
[#4542]: https://github.com/AdguardTeam/AdGuardHome/issues/4542
[#4591]: https://github.com/AdguardTeam/AdGuardHome/issues/4591
[#4592]: https://github.com/AdguardTeam/AdGuardHome/issues/4592

[CVE-2022-29526]: https://www.cvedetails.com/cve/CVE-2022-29526
[CVE-2022-29804]: https://www.cvedetails.com/cve/CVE-2022-29804
[CVE-2022-30580]: https://www.cvedetails.com/cve/CVE-2022-30580
[CVE-2022-30629]: https://www.cvedetails.com/cve/CVE-2022-30629
[CVE-2022-30634]: https://www.cvedetails.com/cve/CVE-2022-30634
[ms-v0.107.7]:    https://github.com/AdguardTeam/AdGuardHome/milestone/43?closed=1
[rfc-9250]:       https://datatracker.ietf.org/doc/html/rfc9250



## [v0.107.6] - 2022-04-13

See also the [v0.107.6 GitHub milestone][ms-v0.107.6].

### Security

- `User-Agent` HTTP header removed from outgoing DNS-over-HTTPS requests.
- Go version has been updated to prevent the possibility of exploiting the
  [CVE-2022-24675], [CVE-2022-27536], and [CVE-2022-28327] Go vulnerabilities.

### Added

- Support for SVCB/HTTPS parameter `dohpath` in filtering rules with
  the `dnsrewrite` modifier according to the [RFC draft][dns-draft-02]
  ([#4463]).

### Changed

- Filtering rules with the `dnsrewrite` modifier that create SVCB or HTTPS
  responses should use `ech` instead of `echconfig` to conform with the [latest
  drafts][svcb-draft-08].

### Deprecated

- SVCB/HTTPS parameter name `echconfig` in filtering rules with the `dnsrewrite`
  modifier.  Use `ech` instead.  v0.109.0 will remove support for the outdated
  name `echconfig`.
- Obsolete `--no-mem-optimization` option ([#4437]).  v0.109.0 will remove the
  flag completely.

### Fixed

- I/O timeout errors when checking for the presence of another DHCP server.
- Network interfaces being incorrectly labeled as down during installation.
- Rules for blocking the QQ service ([#3717]).

### Removed

- Go 1.16 support, since that branch of the Go compiler has reached end of life
  and doesn't receive security updates anymore.

[#3717]: https://github.com/AdguardTeam/AdGuardHome/issues/3717
[#4437]: https://github.com/AdguardTeam/AdGuardHome/issues/4437
[#4463]: https://github.com/AdguardTeam/AdGuardHome/issues/4463

[CVE-2022-24675]: https://www.cvedetails.com/cve/CVE-2022-24675
[CVE-2022-27536]: https://www.cvedetails.com/cve/CVE-2022-27536
[CVE-2022-28327]: https://www.cvedetails.com/cve/CVE-2022-28327
[dns-draft-02]:   https://datatracker.ietf.org/doc/html/draft-ietf-add-svcb-dns-02#section-5.1
[ms-v0.107.6]:    https://github.com/AdguardTeam/AdGuardHome/milestone/42?closed=1
[repr]:           https://reproducible-builds.org/docs/source-date-epoch/
[svcb-draft-08]:  https://www.ietf.org/archive/id/draft-ietf-dnsop-svcb-https-08.html



## [v0.107.5] - 2022-03-04

This is a security update.  There is no GitHub milestone, since no GitHub issues
were resolved.

### Security

- Go version has been updated to prevent the possibility of exploiting the
  [CVE-2022-24921] Go vulnerability.

[CVE-2022-24921]: https://www.cvedetails.com/cve/CVE-2022-24921



## [v0.107.4] - 2022-03-01

See also the [v0.107.4 GitHub milestone][ms-v0.107.4].

### Security

- Go version has been updated to prevent the possibility of exploiting the
  [CVE-2022-23806], [CVE-2022-23772], and [CVE-2022-23773] Go vulnerabilities.

### Fixed

- Optimistic cache now responds with expired items even if those can't be
  resolved again ([#4254]).
- Unnecessarily complex hosts-related logic leading to infinite recursion in
  some cases ([#4216]).

[#4216]: https://github.com/AdguardTeam/AdGuardHome/issues/4216
[#4254]: https://github.com/AdguardTeam/AdGuardHome/issues/4254

[CVE-2022-23772]: https://www.cvedetails.com/cve/CVE-2022-23772
[CVE-2022-23773]: https://www.cvedetails.com/cve/CVE-2022-23773
[CVE-2022-23806]: https://www.cvedetails.com/cve/CVE-2022-23806
[ms-v0.107.4]:    https://github.com/AdguardTeam/AdGuardHome/milestone/41?closed=1



## [v0.107.3] - 2022-01-25

See also the [v0.107.3 GitHub milestone][ms-v0.107.3].

### Added

- Support for a `dnsrewrite` modifier with an empty `NOERROR` response
  ([#4133]).

### Fixed

- Wrong set of ports checked for duplicates during the initial setup ([#4095]).
- Incorrectly invalidated service domains ([#4120]).
- Poor testing of domain-specific upstream servers ([#4074]).
- Omitted aliases of hosts specified by another line within the OS's hosts file
  ([#4079]).

[#4074]: https://github.com/AdguardTeam/AdGuardHome/issues/4074
[#4079]: https://github.com/AdguardTeam/AdGuardHome/issues/4079
[#4095]: https://github.com/AdguardTeam/AdGuardHome/issues/4095
[#4120]: https://github.com/AdguardTeam/AdGuardHome/issues/4120
[#4133]: https://github.com/AdguardTeam/AdGuardHome/issues/4133

[ms-v0.107.3]: https://github.com/AdguardTeam/AdGuardHome/milestone/40?closed=1



## [v0.107.2] - 2021-12-29

See also the [v0.107.2 GitHub milestone][ms-v0.107.2].

### Fixed

- Infinite loops when TCP connections time out ([#4042]).

[#4042]: https://github.com/AdguardTeam/AdGuardHome/issues/4042

[ms-v0.107.2]: https://github.com/AdguardTeam/AdGuardHome/milestone/38?closed=1



## [v0.107.1] - 2021-12-29

See also the [v0.107.1 GitHub milestone][ms-v0.107.1].

### Changed

- The validation error message for duplicated allow- and blocklists in DNS
  settings now shows the duplicated elements ([#3975]).

### Fixed

- `ipset` initialization bugs ([#4027]).
- Legacy DNS rewrites from a wildcard pattern to a subdomain ([#4016]).
- Service not being stopped before running the `uninstall` service action
  ([#3868]).
- Broken `reload` service action on FreeBSD.
- Legacy DNS rewrites responding from upstream when a request other than `A` or
  `AAAA` is received ([#4008]).
- Panic on port availability check during installation ([#3987]).
- Incorrect application of rules from the OS's hosts files ([#3998]).

[#3868]: https://github.com/AdguardTeam/AdGuardHome/issues/3868
[#3975]: https://github.com/AdguardTeam/AdGuardHome/issues/3975
[#3987]: https://github.com/AdguardTeam/AdGuardHome/issues/3987
[#3998]: https://github.com/AdguardTeam/AdGuardHome/issues/3998
[#4008]: https://github.com/AdguardTeam/AdGuardHome/issues/4008
[#4016]: https://github.com/AdguardTeam/AdGuardHome/issues/4016
[#4027]: https://github.com/AdguardTeam/AdGuardHome/issues/4027

[ms-v0.107.1]: https://github.com/AdguardTeam/AdGuardHome/milestone/37?closed=1



## [v0.107.0] - 2021-12-21

See also the [v0.107.0 GitHub milestone][ms-v0.107.0].

### Added

- Upstream server information for responses from cache ([#3772]).  Note that old
  log entries concerning cached responses won't include that information.
- Finnish and Ukrainian localizations.
- Setting the timeout for IP address pinging in the "Fastest IP address" mode
  through the new `fastest_timeout` field in the configuration file ([#1992]).
- Static IP address detection on FreeBSD ([#3289]).
- Optimistic cache ([#2145]).
- New possible value of `6h` for `querylog_interval` property ([#2504]).
- Blocking access using ClientIDs ([#2624], [#3162]).
- `source` directives support in `/etc/network/interfaces` on Linux ([#3257]).
- [RFC 9000][rfc-9000] support in QUIC.
- Completely disabling statistics by setting the statistics interval to zero
  ([#2141]).
- The ability to completely purge DHCP leases ([#1691]).
- Settable timeouts for querying the upstream servers ([#2280]).
- Configuration file properties to change group and user ID on startup on Unix
  ([#2763]).
- Experimental OpenBSD support for AMD64 and 64-bit ARM CPUs ([#2439], [#3225],
  [#3226]).
- Support for custom port in DNS-over-HTTPS profiles for Apple's devices
  ([#3172]).
- `darwin/arm64` support ([#2443]).
- `freebsd/arm64` support ([#2441]).
- Output of the default addresses of the upstreams used for resolving PTRs for
  private addresses ([#3136]).
- Detection and handling of recurrent PTR requests for locally-served addresses
  ([#3185]).
- The ability to completely disable reverse DNS resolving of IPs from
  locally-served networks ([#3184]).
- New flag `--local-frontend` to serve dynamically changeable frontend files
  from disk as opposed to the ones that were compiled into the binary.

### Changed

- Port bindings are now checked for uniqueness ([#3835]).
- The DNSSEC check now simply checks against the AD flag in the response
  ([#3904]).
- Client objects in the configuration file are now sorted ([#3933]).
- Responses from cache are now labeled ([#3772]).
- Better error message for ED25519 private keys, which are not widely supported
  ([#3737]).
- Cache now follows RFC more closely for negative answers ([#3707]).
- `dnsrewrite` rules and other DNS rewrites will now be applied even when the
  protection is disabled ([#1558]).
- DHCP gateway address, subnet mask, IP address range, and leases validations
  ([#3529]).
- The `systemd` service script will now create the `/var/log` directory when it
  doesn't exist ([#3579]).
- Items in allowed clients, disallowed clients, and blocked hosts lists are now
  required to be unique ([#3419]).
- The TLS private key previously saved as a string isn't shown in API responses
  anymore ([#1898]).
- Better OpenWrt detection ([#3435]).
- DNS-over-HTTPS queries that come from HTTP proxies in the `trusted_proxies`
  list now use the real IP address of the client instead of the address of the
  proxy ([#2799]).
- Clients who are blocked by access settings now receive a `REFUSED` response
  when a protocol other than DNS-over-UDP and DNSCrypt is used.
- `dns.querylog_interval` property is now formatted in hours.
- Query log search now supports internationalized domains ([#3012]).
- Internationalized domains are now shown decoded in the query log with the
  original encoded version shown in request details ([#3013]).
- When `/etc/hosts`-type rules have several IPs for one host, all IPs are now
  returned instead of only the first one ([#1381]).
- Property `rlimit_nofile` is now in the `os` object of the configuration
  file, together with the new `group` and `user` properties ([#2763]).
- Permissions on filter files are now `0o644` instead of `0o600` ([#3198]).

#### Configuration Changes

In this release, the schema version has changed from 10 to 12.

- Property `dns.querylog_interval`, which in schema versions 11 and earlier used
  to be an integer number of days, is now a string with a human-readable
  duration:

  ```yaml
  # BEFORE:
  'dns':
    # …
    'querylog_interval': 90

  # AFTER:
  'dns':
    # …
    'querylog_interval': '2160h'
  ```

  To rollback this change, convert the property back into days and change the
  `schema_version` back to `11`.

- Property `rlimit_nofile`, which in schema versions 10 and earlier used to be
  on the top level, is now moved to the new `os` object:

  ```yaml
  # BEFORE:
  'rlimit_nofile': 42

  # AFTER:
  'os':
    'group': ''
    'rlimit_nofile': 42
    'user': ''
  ```

  To rollback this change, move the property on the top level and change the
  `schema_version` back to `10`.

### Deprecated

- Go 1.16 support.  v0.108.0 will require at least Go 1.17 to build.

### Fixed

- EDNS0 TCP keepalive option handling ([#3778]).
- Rules with the `denyallow` modifier applying to IP addresses when they
  shouldn't ([#3175]).
- The length of the EDNS0 client subnet option appearing too long for some
  upstream servers ([#3887]).
- Invalid redirection to the HTTPS web interface after saving enabled encryption
  settings ([#3558]).
- Incomplete propagation of the client's IP anonymization setting to the
  statistics ([#3890]).
- Incorrect results with the `dnsrewrite` modifier for entries from the
  operating system's hosts file ([#3815]).
- Matching against rules with `|` at the end of the domain name ([#3371]).
- Incorrect assignment of explicitly configured DHCP options ([#3744]).
- Occasional panic during shutdown ([#3655]).
- Addition of IPs into only one as opposed to all matching ipsets on Linux
  ([#3638]).
- Removal of temporary filter files ([#3567]).
- Panic when an upstream server responds with an empty question section
  ([#3551]).
- 9GAG blocking ([#3564]).
- DHCP now follows RFCs more closely when it comes to response sending and
  option selection ([#3443], [#3538]).
- Occasional panics when reading old statistics databases ([#3506]).
- `reload` service action on macOS and FreeBSD ([#3457]).
- Inaccurate using of service actions in the installation script ([#3450]).
- ClientID checking ([#3437]).
- Discovering other DHCP servers on `darwin` and `freebsd` ([#3417]).
- Switching listening address to unspecified one when bound to a single
  specified IPv4 address on Darwin (macOS) ([#2807]).
- Incomplete HTTP response for static IP address.
- DNSCrypt queries weren't appearing in query log ([#3372]).
- Wrong IP address for proxied DNS-over-HTTPS queries ([#2799]).
- Domain name letter case mismatches in DNS rewrites ([#3351]).
- Conflicts between IPv4 and IPv6 DNS rewrites ([#3343]).
- Letter case mismatches in `CNAME` filtering ([#3335]).
- Occasional breakages on network errors with DNS-over-HTTP upstreams ([#3217]).
- Errors when setting static IP on Linux ([#3257]).
- Treatment of domain names and FQDNs in custom rules with the `dnsrewrite`
  modifier that use the `PTR` type ([#3256]).
- Redundant hostname generating while loading static leases with empty hostname
  ([#3166]).
- Domain name case in responses ([#3194]).
- Custom upstreams selection for clients with ClientIDs in DNS-over-TLS and
  DNS-over-HTTP ([#3186]).
- Incorrect client-based filtering applying logic ([#2875]).

### Removed

- Go 1.15 support.

[#1381]: https://github.com/AdguardTeam/AdGuardHome/issues/1381
[#1558]: https://github.com/AdguardTeam/AdGuardHome/issues/1558
[#1691]: https://github.com/AdguardTeam/AdGuardHome/issues/1691
[#1898]: https://github.com/AdguardTeam/AdGuardHome/issues/1898
[#1992]: https://github.com/AdguardTeam/AdGuardHome/issues/1992
[#2141]: https://github.com/AdguardTeam/AdGuardHome/issues/2141
[#2145]: https://github.com/AdguardTeam/AdGuardHome/issues/2145
[#2280]: https://github.com/AdguardTeam/AdGuardHome/issues/2280
[#2439]: https://github.com/AdguardTeam/AdGuardHome/issues/2439
[#2441]: https://github.com/AdguardTeam/AdGuardHome/issues/2441
[#2443]: https://github.com/AdguardTeam/AdGuardHome/issues/2443
[#2504]: https://github.com/AdguardTeam/AdGuardHome/issues/2504
[#2624]: https://github.com/AdguardTeam/AdGuardHome/issues/2624
[#2763]: https://github.com/AdguardTeam/AdGuardHome/issues/2763
[#2799]: https://github.com/AdguardTeam/AdGuardHome/issues/2799
[#2807]: https://github.com/AdguardTeam/AdGuardHome/issues/2807
[#3012]: https://github.com/AdguardTeam/AdGuardHome/issues/3012
[#3013]: https://github.com/AdguardTeam/AdGuardHome/issues/3013
[#3136]: https://github.com/AdguardTeam/AdGuardHome/issues/3136
[#3162]: https://github.com/AdguardTeam/AdGuardHome/issues/3162
[#3166]: https://github.com/AdguardTeam/AdGuardHome/issues/3166
[#3172]: https://github.com/AdguardTeam/AdGuardHome/issues/3172
[#3175]: https://github.com/AdguardTeam/AdGuardHome/issues/3175
[#3184]: https://github.com/AdguardTeam/AdGuardHome/issues/3184
[#3185]: https://github.com/AdguardTeam/AdGuardHome/issues/3185
[#3186]: https://github.com/AdguardTeam/AdGuardHome/issues/3186
[#3194]: https://github.com/AdguardTeam/AdGuardHome/issues/3194
[#3198]: https://github.com/AdguardTeam/AdGuardHome/issues/3198
[#3217]: https://github.com/AdguardTeam/AdGuardHome/issues/3217
[#3225]: https://github.com/AdguardTeam/AdGuardHome/issues/3225
[#3226]: https://github.com/AdguardTeam/AdGuardHome/issues/3226
[#3256]: https://github.com/AdguardTeam/AdGuardHome/issues/3256
[#3257]: https://github.com/AdguardTeam/AdGuardHome/issues/3257
[#3289]: https://github.com/AdguardTeam/AdGuardHome/issues/3289
[#3335]: https://github.com/AdguardTeam/AdGuardHome/issues/3335
[#3343]: https://github.com/AdguardTeam/AdGuardHome/issues/3343
[#3351]: https://github.com/AdguardTeam/AdGuardHome/issues/3351
[#3371]: https://github.com/AdguardTeam/AdGuardHome/issues/3371
[#3372]: https://github.com/AdguardTeam/AdGuardHome/issues/3372
[#3417]: https://github.com/AdguardTeam/AdGuardHome/issues/3417
[#3419]: https://github.com/AdguardTeam/AdGuardHome/issues/3419
[#3435]: https://github.com/AdguardTeam/AdGuardHome/issues/3435
[#3437]: https://github.com/AdguardTeam/AdGuardHome/issues/3437
[#3443]: https://github.com/AdguardTeam/AdGuardHome/issues/3443
[#3450]: https://github.com/AdguardTeam/AdGuardHome/issues/3450
[#3457]: https://github.com/AdguardTeam/AdGuardHome/issues/3457
[#3506]: https://github.com/AdguardTeam/AdGuardHome/issues/3506
[#3529]: https://github.com/AdguardTeam/AdGuardHome/issues/3529
[#3538]: https://github.com/AdguardTeam/AdGuardHome/issues/3538
[#3551]: https://github.com/AdguardTeam/AdGuardHome/issues/3551
[#3558]: https://github.com/AdguardTeam/AdGuardHome/issues/3558
[#3564]: https://github.com/AdguardTeam/AdGuardHome/issues/3564
[#3567]: https://github.com/AdguardTeam/AdGuardHome/issues/3567
[#3568]: https://github.com/AdguardTeam/AdGuardHome/issues/3568
[#3579]: https://github.com/AdguardTeam/AdGuardHome/issues/3579
[#3607]: https://github.com/AdguardTeam/AdGuardHome/issues/3607
[#3638]: https://github.com/AdguardTeam/AdGuardHome/issues/3638
[#3655]: https://github.com/AdguardTeam/AdGuardHome/issues/3655
[#3707]: https://github.com/AdguardTeam/AdGuardHome/issues/3707
[#3737]: https://github.com/AdguardTeam/AdGuardHome/issues/3737
[#3744]: https://github.com/AdguardTeam/AdGuardHome/issues/3744
[#3772]: https://github.com/AdguardTeam/AdGuardHome/issues/3772
[#3778]: https://github.com/AdguardTeam/AdGuardHome/issues/3778
[#3815]: https://github.com/AdguardTeam/AdGuardHome/issues/3815
[#3835]: https://github.com/AdguardTeam/AdGuardHome/issues/3835
[#3887]: https://github.com/AdguardTeam/AdGuardHome/issues/3887
[#3890]: https://github.com/AdguardTeam/AdGuardHome/issues/3890
[#3904]: https://github.com/AdguardTeam/AdGuardHome/issues/3904
[#3933]: https://github.com/AdguardTeam/AdGuardHome/pull/3933

[ms-v0.107.0]: https://github.com/AdguardTeam/AdGuardHome/milestone/23?closed=1
[rfc-9000]:    https://datatracker.ietf.org/doc/html/rfc9000



## [v0.106.3] - 2021-05-19

See also the [v0.106.3 GitHub milestone][ms-v0.106.3].

### Added

- Support for reinstall (`-r`) and uninstall (`-u`) flags in the installation
  script ([#2462]).
- Support for DHCP `DECLINE` and `RELEASE` message types ([#3053]).

### Changed

- Add microseconds to log output.

### Fixed

- Intermittent "Warning: ID mismatch" errors ([#3087]).
- Error when using installation script on some ARMv7 devices ([#2542]).
- DHCP leases validation ([#3107], [#3127]).
- Local PTR request recursion in Docker containers ([#3064]).
- Ignoring client-specific filtering settings when filtering is disabled in
  general settings ([#2875]).
- Disallowed domains are now case-insensitive ([#3115]).

[#2462]: https://github.com/AdguardTeam/AdGuardHome/issues/2462
[#2542]: https://github.com/AdguardTeam/AdGuardHome/issues/2542
[#2875]: https://github.com/AdguardTeam/AdGuardHome/issues/2875
[#3053]: https://github.com/AdguardTeam/AdGuardHome/issues/3053
[#3064]: https://github.com/AdguardTeam/AdGuardHome/issues/3064
[#3107]: https://github.com/AdguardTeam/AdGuardHome/issues/3107
[#3115]: https://github.com/AdguardTeam/AdGuardHome/issues/3115
[#3127]: https://github.com/AdguardTeam/AdGuardHome/issues/3127

[ms-v0.106.3]: https://github.com/AdguardTeam/AdGuardHome/milestone/35?closed=1



## [v0.106.2] - 2021-05-06

See also the [v0.106.2 GitHub milestone][ms-v0.106.2].

### Fixed

- Uniqueness validation for dynamic DHCP leases ([#3056]).

[#3056]: https://github.com/AdguardTeam/AdGuardHome/issues/3056

[ms-v0.106.2]: https://github.com/AdguardTeam/AdGuardHome/milestone/34?closed=1



## [v0.106.1] - 2021-04-30

See also the [v0.106.1 GitHub milestone][ms-v0.106.1].

### Fixed

- Local domain name handling when the DHCP server is disabled ([#3028]).
- Normalization of previously-saved invalid static DHCP leases ([#3027]).
- Validation of IPv6 addresses with zones in system resolvers ([#3022]).

[#3022]: https://github.com/AdguardTeam/AdGuardHome/issues/3022
[#3027]: https://github.com/AdguardTeam/AdGuardHome/issues/3027
[#3028]: https://github.com/AdguardTeam/AdGuardHome/issues/3028

[ms-v0.106.1]: https://github.com/AdguardTeam/AdGuardHome/milestone/33?closed=1



## [v0.106.0] - 2021-04-28

See also the [v0.106.0 GitHub milestone][ms-v0.106.0].

### Added

- The ability to block user for login after configurable number of unsuccessful
  attempts for configurable time ([#2826]).
- `denyallow` modifier for filters ([#2923]).
- Hostname uniqueness validation in the DHCP server ([#2952]).
- Hostname generating for DHCP clients which don't provide their own ([#2723]).
- New flag `--no-etc-hosts` to disable client domain name lookups in the
  operating system's `/etc/hosts` files ([#1947]).
- The ability to set up custom upstreams to resolve PTR queries for local
  addresses and to disable the automatic resolving of clients' addresses
  ([#2704]).
- Logging of the client's IP address after failed login attempts ([#2824]).
- Search by clients' names in the query log ([#1273]).
- Verbose version output with `-v --version` ([#2416]).
- The ability to set a custom TLD or domain name for known hosts in the local
  network ([#2393], [#2961]).
- The ability to serve DNS queries on multiple hosts and interfaces ([#1401]).
- `ips` and `text` DHCP server options ([#2385]).
- `SRV` records support in filtering rules with the `dnsrewrite` modifier
  ([#2533]).

### Changed

- Our DoQ implementation is now updated to conform to the latest standard
  [draft][doq-draft-02] ([#2843]).
- Quality of logging ([#2954]).
- Normalization of hostnames sent by DHCP clients ([#2945], [#2952]).
- The access to the private hosts is now forbidden for users from external
  networks ([#2889]).
- The reverse lookup for local addresses is now performed via local resolvers
  ([#2704]).
- Stricter validation of the IP addresses of static leases in the DHCP server
  with regards to the netmask ([#2838]).
- Stricter validation of `dnsrewrite` filtering rule modifier parameters
  ([#2498]).
- New, more correct versioning scheme ([#2412]).

### Deprecated

- Go 1.15 support.  v0.107.0 will require at least Go 1.16 to build.

### Fixed

- Multiple answers for a `dnsrewrite` rule matching requests with repeating
  patterns in it ([#2981]).
- Root server resolving when custom upstreams for hosts are specified ([#2994]).
- Inconsistent resolving of DHCP clients when the DHCP server is disabled
  ([#2934]).
- Comment handling in clients' custom upstreams ([#2947]).
- Overwriting of DHCPv4 options when using the HTTP API ([#2927]).
- Assumption that MAC addresses always have the length of 6 octets ([#2828]).
- Support for more than one `/24` subnet in DHCP ([#2541]).
- Invalid filenames in the `mobileconfig` API responses ([#2835]).

### Removed

- Go 1.14 support.

[#1273]: https://github.com/AdguardTeam/AdGuardHome/issues/1273
[#1401]: https://github.com/AdguardTeam/AdGuardHome/issues/1401
[#1947]: https://github.com/AdguardTeam/AdGuardHome/issues/1947
[#2385]: https://github.com/AdguardTeam/AdGuardHome/issues/2385
[#2393]: https://github.com/AdguardTeam/AdGuardHome/issues/2393
[#2412]: https://github.com/AdguardTeam/AdGuardHome/issues/2412
[#2416]: https://github.com/AdguardTeam/AdGuardHome/issues/2416
[#2498]: https://github.com/AdguardTeam/AdGuardHome/issues/2498
[#2533]: https://github.com/AdguardTeam/AdGuardHome/issues/2533
[#2541]: https://github.com/AdguardTeam/AdGuardHome/issues/2541
[#2704]: https://github.com/AdguardTeam/AdGuardHome/issues/2704
[#2723]: https://github.com/AdguardTeam/AdGuardHome/issues/2723
[#2824]: https://github.com/AdguardTeam/AdGuardHome/issues/2824
[#2826]: https://github.com/AdguardTeam/AdGuardHome/issues/2826
[#2828]: https://github.com/AdguardTeam/AdGuardHome/issues/2828
[#2835]: https://github.com/AdguardTeam/AdGuardHome/issues/2835
[#2838]: https://github.com/AdguardTeam/AdGuardHome/issues/2838
[#2843]: https://github.com/AdguardTeam/AdGuardHome/issues/2843
[#2889]: https://github.com/AdguardTeam/AdGuardHome/issues/2889
[#2923]: https://github.com/AdguardTeam/AdGuardHome/issues/2923
[#2927]: https://github.com/AdguardTeam/AdGuardHome/issues/2927
[#2934]: https://github.com/AdguardTeam/AdGuardHome/issues/2934
[#2945]: https://github.com/AdguardTeam/AdGuardHome/issues/2945
[#2947]: https://github.com/AdguardTeam/AdGuardHome/issues/2947
[#2952]: https://github.com/AdguardTeam/AdGuardHome/issues/2952
[#2954]: https://github.com/AdguardTeam/AdGuardHome/issues/2954
[#2961]: https://github.com/AdguardTeam/AdGuardHome/issues/2961
[#2981]: https://github.com/AdguardTeam/AdGuardHome/issues/2981
[#2994]: https://github.com/AdguardTeam/AdGuardHome/issues/2994

[doq-draft-02]: https://tools.ietf.org/html/draft-ietf-dprive-dnsoquic-02
[ms-v0.106.0]:  https://github.com/AdguardTeam/AdGuardHome/milestone/26?closed=1



## [v0.105.2] - 2021-03-10

### Security

- Session token doesn't contain user's information anymore ([#2470]).

See also the [v0.105.2 GitHub milestone][ms-v0.105.2].

### Fixed

- Incomplete hostnames with trailing zero-bytes handling ([#2582]).
- Wrong DNS-over-TLS ALPN configuration ([#2681]).
- Inconsistent responses for messages with EDNS0 and AD when DNS caching is
  enabled ([#2600]).
- Incomplete OpenWrt detection ([#2757]).
- DHCP lease's `expired` field incorrect time format ([#2692]).
- Incomplete DNS upstreams validation ([#2674]).
- Wrong parsing of DHCP options of the `ip` type ([#2688]).

[#2470]: https://github.com/AdguardTeam/AdGuardHome/issues/2470
[#2582]: https://github.com/AdguardTeam/AdGuardHome/issues/2582
[#2600]: https://github.com/AdguardTeam/AdGuardHome/issues/2600
[#2674]: https://github.com/AdguardTeam/AdGuardHome/issues/2674
[#2681]: https://github.com/AdguardTeam/AdGuardHome/issues/2681
[#2688]: https://github.com/AdguardTeam/AdGuardHome/issues/2688
[#2692]: https://github.com/AdguardTeam/AdGuardHome/issues/2692
[#2757]: https://github.com/AdguardTeam/AdGuardHome/issues/2757

[ms-v0.105.2]: https://github.com/AdguardTeam/AdGuardHome/milestone/32?closed=1



## [v0.105.1] - 2021-02-15

See also the [v0.105.1 GitHub milestone][ms-v0.105.1].

### Changed

- Increased HTTP API timeouts ([#2671], [#2682]).
- "Permission denied" errors when checking if the machine has a static IP no
  longer prevent the DHCP server from starting ([#2667]).
- The server name sent by clients of TLS APIs is not only checked when
  `strict_sni_check` is enabled ([#2664]).
- HTTP API request body size limit for the `POST /control/access/set` and `POST
  /control/filtering/set_rules` HTTP APIs is increased ([#2666], [#2675]).

### Fixed

- Error when enabling the DHCP server when AdGuard Home couldn't determine if
  the machine has a static IP.
- Optical issue on custom rules ([#2641]).
- Occasional crashes during startup.
- The field `"range_start"` in the `GET /control/dhcp/status` HTTP API response
  is now correctly named again ([#2678]).
- DHCPv6 server's `ra_slaac_only` and `ra_allow_slaac` properties aren't reset
  to `false` on update anymore ([#2653]).
- The `Vary` header is now added along with `Access-Control-Allow-Origin` to
  prevent cache-related and other issues in browsers ([#2658]).
- The request body size limit is now set for HTTPS requests as well.
- Incorrect version tag in the Docker release ([#2663]).
- DNSCrypt queries weren't marked as such in logs ([#2662]).

[#2641]: https://github.com/AdguardTeam/AdGuardHome/issues/2641
[#2653]: https://github.com/AdguardTeam/AdGuardHome/issues/2653
[#2658]: https://github.com/AdguardTeam/AdGuardHome/issues/2658
[#2662]: https://github.com/AdguardTeam/AdGuardHome/issues/2662
[#2663]: https://github.com/AdguardTeam/AdGuardHome/issues/2663
[#2664]: https://github.com/AdguardTeam/AdGuardHome/issues/2664
[#2666]: https://github.com/AdguardTeam/AdGuardHome/issues/2666
[#2667]: https://github.com/AdguardTeam/AdGuardHome/issues/2667
[#2671]: https://github.com/AdguardTeam/AdGuardHome/issues/2671
[#2675]: https://github.com/AdguardTeam/AdGuardHome/issues/2675
[#2678]: https://github.com/AdguardTeam/AdGuardHome/issues/2678
[#2682]: https://github.com/AdguardTeam/AdGuardHome/issues/2682

[ms-v0.105.1]: https://github.com/AdguardTeam/AdGuardHome/milestone/31?closed=1



## [v0.105.0] - 2021-02-10

See also the [v0.105.0 GitHub milestone][ms-v0.105.0].

### Added

- Added more services to the "Blocked services" list ([#2224], [#2401]).
- `ipset` subdomain matching, just like `dnsmasq` does ([#2179]).
- ClientID support for DNS-over-HTTPS, DNS-over-QUIC, and DNS-over-TLS
  ([#1383]).
- The new `dnsrewrite` modifier for filters ([#2102]).
- The host checking API and the query logs API can now return multiple matched
  rules ([#2102]).
- Detecting of network interface configured to have static IP address via
  `/etc/network/interfaces` ([#2302]).
- DNSCrypt protocol support ([#1361]).
- A 5 second wait period until a DHCP server's network interface gets an IP
  address ([#2304]).
- `dnstype` modifier for filters ([#2337]).
- HTTP API request body size limit ([#2305]).

### Changed

- `Access-Control-Allow-Origin` is now only set to the same origin as the
  domain, but with an HTTP scheme as opposed to `*` ([#2484]).
- `workDir` now supports symlinks.
- Stopped mounting together the directories `/opt/adguardhome/conf` and
  `/opt/adguardhome/work` in our Docker images ([#2589]).
- When `dns.bogus_nxdomain` option is used, the server will now transform
  responses if there is at least one bogus address instead of all of them
  ([#2394]).  The new behavior is the same as in `dnsmasq`.
- Post-updating relaunch possibility is now determined OS-dependently ([#2231],
  [#2391]).
- Made the mobileconfig HTTP API more robust and predictable, add parameters and
  improve error response ([#2358]).
- Improved HTTP requests handling and timeouts ([#2343]).
- Our snap package now uses the `core20` image as its base ([#2306]).
- New build system and various internal improvements ([#2271], [#2276], [#2297],
  [#2509], [#2552], [#2639], [#2646]).

### Deprecated

- Go 1.14 support.  v0.106.0 will require at least Go 1.15 to build.
- The `darwin/386` port.  It will be removed in v0.106.0.
- The `"rule"` and `"filter_id"` fields in `GET /filtering/check_host` and
  `GET /querylog` responses.  They will be removed in v0.106.0 ([#2102]).

### Fixed

- Autoupdate bug in the Darwin (macOS) version ([#2630]).
- Unnecessary conversions from `string` to `net.IP`, and vice versa ([#2508]).
- Inability to set DNS cache TTL limits ([#2459]).
- Possible freezes on slower machines ([#2225]).
- A mitigation against records being shown in the wrong order on the query log
  page ([#2293]).
- A JSON parsing error in query log ([#2345]).
- Incorrect detection of the IPv6 address of an interface as well as another
  infinite loop in the `/dhcp/find_active_dhcp` HTTP API ([#2355]).

### Removed

- The undocumented ability to use hostnames as any of `bind_host` values in
  configuration.  Documentation requires them to be valid IP addresses, and now
  the implementation makes sure that that is the case ([#2508]).
- `Dockerfile` ([#2276]).  Replaced with the script
  `scripts/make/build-docker.sh` which uses `scripts/make/Dockerfile`.
- Support for pre-v0.99.3 format of query logs ([#2102]).

[#1361]: https://github.com/AdguardTeam/AdGuardHome/issues/1361
[#1383]: https://github.com/AdguardTeam/AdGuardHome/issues/1383
[#2102]: https://github.com/AdguardTeam/AdGuardHome/issues/2102
[#2179]: https://github.com/AdguardTeam/AdGuardHome/issues/2179
[#2224]: https://github.com/AdguardTeam/AdGuardHome/issues/2224
[#2225]: https://github.com/AdguardTeam/AdGuardHome/issues/2225
[#2231]: https://github.com/AdguardTeam/AdGuardHome/issues/2231
[#2271]: https://github.com/AdguardTeam/AdGuardHome/issues/2271
[#2276]: https://github.com/AdguardTeam/AdGuardHome/issues/2276
[#2293]: https://github.com/AdguardTeam/AdGuardHome/issues/2293
[#2297]: https://github.com/AdguardTeam/AdGuardHome/issues/2297
[#2302]: https://github.com/AdguardTeam/AdGuardHome/issues/2302
[#2304]: https://github.com/AdguardTeam/AdGuardHome/issues/2304
[#2305]: https://github.com/AdguardTeam/AdGuardHome/issues/2305
[#2306]: https://github.com/AdguardTeam/AdGuardHome/issues/2306
[#2337]: https://github.com/AdguardTeam/AdGuardHome/issues/2337
[#2343]: https://github.com/AdguardTeam/AdGuardHome/issues/2343
[#2345]: https://github.com/AdguardTeam/AdGuardHome/issues/2345
[#2355]: https://github.com/AdguardTeam/AdGuardHome/issues/2355
[#2358]: https://github.com/AdguardTeam/AdGuardHome/issues/2358
[#2391]: https://github.com/AdguardTeam/AdGuardHome/issues/2391
[#2394]: https://github.com/AdguardTeam/AdGuardHome/issues/2394
[#2401]: https://github.com/AdguardTeam/AdGuardHome/issues/2401
[#2459]: https://github.com/AdguardTeam/AdGuardHome/issues/2459
[#2484]: https://github.com/AdguardTeam/AdGuardHome/issues/2484
[#2508]: https://github.com/AdguardTeam/AdGuardHome/issues/2508
[#2509]: https://github.com/AdguardTeam/AdGuardHome/issues/2509
[#2552]: https://github.com/AdguardTeam/AdGuardHome/issues/2552
[#2589]: https://github.com/AdguardTeam/AdGuardHome/issues/2589
[#2630]: https://github.com/AdguardTeam/AdGuardHome/issues/2630
[#2639]: https://github.com/AdguardTeam/AdGuardHome/issues/2639
[#2646]: https://github.com/AdguardTeam/AdGuardHome/issues/2646

[ms-v0.105.0]: https://github.com/AdguardTeam/AdGuardHome/milestone/27?closed=1



## [v0.104.3] - 2020-11-19

See also the [v0.104.3 GitHub milestone][ms-v0.104.3].

### Fixed

- The accidentally exposed profiler HTTP API ([#2336]).

[#2336]: https://github.com/AdguardTeam/AdGuardHome/issues/2336

[ms-v0.104.3]: https://github.com/AdguardTeam/AdGuardHome/milestone/30?closed=1



## [v0.104.2] - 2020-11-19

See also the [v0.104.2 GitHub milestone][ms-v0.104.2].

### Added

- This changelog :-) ([#2294]).
- `HACKING.md`, a guide for developers.

### Changed

- Improved tests output ([#2273]).

### Fixed

- Query logs from file not loading after the ones buffered in memory ([#2325]).
- Unnecessary errors in query logs when switching between log files ([#2324]).
- `404 Not Found` errors on the DHCP settings page on Windows.  The page now
  correctly shows that DHCP is not currently available on that OS ([#2295]).
- Infinite loop in `/dhcp/find_active_dhcp` ([#2301]).

[#2273]: https://github.com/AdguardTeam/AdGuardHome/issues/2273
[#2294]: https://github.com/AdguardTeam/AdGuardHome/issues/2294
[#2295]: https://github.com/AdguardTeam/AdGuardHome/issues/2295
[#2301]: https://github.com/AdguardTeam/AdGuardHome/issues/2301
[#2324]: https://github.com/AdguardTeam/AdGuardHome/issues/2324
[#2325]: https://github.com/AdguardTeam/AdGuardHome/issues/2325

[ms-v0.104.2]: https://github.com/AdguardTeam/AdGuardHome/milestone/28?closed=1



<!--
[Unreleased]: https://github.com/AdguardTeam/AdGuardHome/compare/v0.107.23...HEAD
[v0.107.23]:  https://github.com/AdguardTeam/AdGuardHome/compare/v0.107.22...v0.107.23
-->

[Unreleased]: https://github.com/AdguardTeam/AdGuardHome/compare/v0.107.22...HEAD
[v0.107.22]:  https://github.com/AdguardTeam/AdGuardHome/compare/v0.107.21...v0.107.22
[v0.107.21]:  https://github.com/AdguardTeam/AdGuardHome/compare/v0.107.20...v0.107.21
[v0.107.20]:  https://github.com/AdguardTeam/AdGuardHome/compare/v0.107.19...v0.107.20
[v0.107.19]:  https://github.com/AdguardTeam/AdGuardHome/compare/v0.107.18...v0.107.19
[v0.107.18]:  https://github.com/AdguardTeam/AdGuardHome/compare/v0.107.17...v0.107.18
[v0.107.17]:  https://github.com/AdguardTeam/AdGuardHome/compare/v0.107.16...v0.107.17
[v0.107.16]:  https://github.com/AdguardTeam/AdGuardHome/compare/v0.107.15...v0.107.16
[v0.107.15]:  https://github.com/AdguardTeam/AdGuardHome/compare/v0.107.14...v0.107.15
[v0.107.14]:  https://github.com/AdguardTeam/AdGuardHome/compare/v0.107.13...v0.107.14
[v0.107.13]:  https://github.com/AdguardTeam/AdGuardHome/compare/v0.107.12...v0.107.13
[v0.107.12]:  https://github.com/AdguardTeam/AdGuardHome/compare/v0.107.11...v0.107.12
[v0.107.11]:  https://github.com/AdguardTeam/AdGuardHome/compare/v0.107.10...v0.107.11
[v0.107.10]:  https://github.com/AdguardTeam/AdGuardHome/compare/v0.107.9...v0.107.10
[v0.107.9]:   https://github.com/AdguardTeam/AdGuardHome/compare/v0.107.8...v0.107.9
[v0.107.8]:   https://github.com/AdguardTeam/AdGuardHome/compare/v0.107.7...v0.107.8
[v0.107.7]:   https://github.com/AdguardTeam/AdGuardHome/compare/v0.107.6...v0.107.7
[v0.107.6]:   https://github.com/AdguardTeam/AdGuardHome/compare/v0.107.5...v0.107.6
[v0.107.5]:   https://github.com/AdguardTeam/AdGuardHome/compare/v0.107.4...v0.107.5
[v0.107.4]:   https://github.com/AdguardTeam/AdGuardHome/compare/v0.107.3...v0.107.4
[v0.107.3]:   https://github.com/AdguardTeam/AdGuardHome/compare/v0.107.2...v0.107.3
[v0.107.2]:   https://github.com/AdguardTeam/AdGuardHome/compare/v0.107.1...v0.107.2
[v0.107.1]:   https://github.com/AdguardTeam/AdGuardHome/compare/v0.107.0...v0.107.1
[v0.107.0]:   https://github.com/AdguardTeam/AdGuardHome/compare/v0.106.3...v0.107.0
[v0.106.3]:   https://github.com/AdguardTeam/AdGuardHome/compare/v0.106.2...v0.106.3
[v0.106.2]:   https://github.com/AdguardTeam/AdGuardHome/compare/v0.106.1...v0.106.2
[v0.106.1]:   https://github.com/AdguardTeam/AdGuardHome/compare/v0.106.0...v0.106.1
[v0.106.0]:   https://github.com/AdguardTeam/AdGuardHome/compare/v0.105.2...v0.106.0
[v0.105.2]:   https://github.com/AdguardTeam/AdGuardHome/compare/v0.105.1...v0.105.2
[v0.105.1]:   https://github.com/AdguardTeam/AdGuardHome/compare/v0.105.0...v0.105.1
[v0.105.0]:   https://github.com/AdguardTeam/AdGuardHome/compare/v0.104.3...v0.105.0
[v0.104.3]:   https://github.com/AdguardTeam/AdGuardHome/compare/v0.104.2...v0.104.3
[v0.104.2]:   https://github.com/AdguardTeam/AdGuardHome/compare/v0.104.1...v0.104.2<|MERGE_RESOLUTION|>--- conflicted
+++ resolved
@@ -23,21 +23,23 @@
 NOTE: Add new changes BELOW THIS COMMENT.
 -->
 
-
-
-## [v0.107.22] - 2023-01-19
-
-See also the [v0.107.22 GitHub milestone][ms-v0.107.22].
-
-### Added
-
-<<<<<<< HEAD
+### Added
+
 - DNS64 support ([#5117]).  The function may be enabled with new `use_dns64`
   field under `dns` object in the configuration along with `dns64_prefixes`, the
   set of exclusion prefixes to filter AAAA responses.
-=======
+
+[#5117]: https://github.com/AdguardTeam/AdGuardHome/issues/5117
+
+
+
+## [v0.107.22] - 2023-01-19
+
+See also the [v0.107.22 GitHub milestone][ms-v0.107.22].
+
+### Added
+
 - Experimental Dark UI theme ([#613]).
->>>>>>> 6e803375
 - The new HTTP API `PUT /control/profile/update`, that updates current user
   language and UI theme.  The format of request body is described in
   `openapi/openapi.yaml`.
@@ -48,12 +50,11 @@
   current user's name, language, and UI theme.  The format of response body is
   described in `openapi/openapi.yaml` and `openapi/CHANGELOG.md`.
 
-<<<<<<< HEAD
 [#613]:  https://github.com/AdguardTeam/AdGuardHome/issues/613
-[#5117]: https://github.com/AdguardTeam/AdGuardHome/issues/5117
-=======
-### Fixed
->>>>>>> 6e803375
+
+
+
+### Fixed
 
 - `AdGuardHome --update` freezing when another instance of AdGuard Home is
   running ([#4223], [#5191]).
@@ -69,7 +70,6 @@
 [#5258]: https://github.com/AdguardTeam/AdGuardHome/issues/5258
 
 [ms-v0.107.22]: https://github.com/AdguardTeam/AdGuardHome/milestone/58?closed=1
-
 
 
 
